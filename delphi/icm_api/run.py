--- conflicted
+++ resolved
@@ -2,8 +2,7 @@
 from delphi.icm_api import create_app
 from celery import Celery
 
-<<<<<<< HEAD
-app = create_app()
+
 
 # Integrate Celery with Flask
 def make_celery(app):
@@ -22,10 +21,8 @@
     celery.Task = ContextTask
     return celery
 
-celery = make_celery(app)
-app.run(host="127.0.0.1", port=5000)
-=======
+
+
 if __name__ == "__main__":
     app = create_app()
     app.run(host="127.0.0.1", port=5000)
->>>>>>> 0bb2a17b
