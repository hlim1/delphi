--- conflicted
+++ resolved
@@ -16,11 +16,7 @@
 from .export import export_edge, _get_units, _get_dtype, _process_datetime
 from .utils.fp import flatMap, ltake, lmap, pairwise
 from .paths import db_path
-<<<<<<< HEAD
 from .db import engine
-=======
-from sqlalchemy import create_engine
->>>>>>> ce425576
 from .assembly import (
     constructConditionalPDF,
     get_respdevs,
@@ -29,10 +25,7 @@
     get_indicators,
     get_indicator_value,
 )
-<<<<<<< HEAD
 from future.utils import lzip
-=======
->>>>>>> ce425576
 
 
 class AnalysisGraph(nx.DiGraph):
