from typing import List, Dict
import networkx as nx
from networkx.drawing.nx_agraph import read_dot, to_agraph
from delphi.paths import data_dir


def nx_graph_from_dotfile(filename: str) -> nx.DiGraph:
    """ Get a networkx graph from a DOT file, and reverse the edges. """
    return nx.DiGraph(read_dot(filename).reverse())


def to_dotfile(G: nx.DiGraph, filename: str):
    """ Output a networkx graph to a DOT file. """
    A = to_agraph(G)
    A.write(filename)


def draw_graph(G: nx.DiGraph, filename: str):
    """ Draw a networkx graph with Pygraphviz. """
    A = to_agraph(G)
    A.graph_attr["rankdir"] = "LR"
    A.draw(filename, prog="dot")


<<<<<<< HEAD
def get_input_nodes(network: nx.DiGraph):
    """ Get all input nodes from a network. """
    return [node for node, degree in network.in_degree() if degree == 0]


def get_output_nodes(network: nx.DiGraph):
    """ Get all output nodes from a network. """
    return [node for node, degree in network.out_degree() if degree == 0]


def get_io_paths(network: nx.DiGraph, input_nodes: list, output_nodes: list):
    """ Returns a dict of all paths for each input/output node pair. """
=======
def get_input_nodes(network: nx.DiGraph) -> List[str]:
    return [node for node, degree in network.in_degree() if degree == 0]


def get_output_nodes(network: nx.DiGraph) -> List[str]:
    return [node for node, degree in network.out_degree() if degree == 0]


def get_io_paths(network: nx.DiGraph, input_nodes: List[str], output_nodes: List[str]) -> Dict:
>>>>>>> 7cc84ac1
    results = dict()
    for in_node in input_nodes:
        for out_node in output_nodes:
            short_simple_path = nx.algorithms.simple_paths.all_simple_paths(network, in_node, out_node)
            results[(in_node, out_node)] = list(short_simple_path)
    return results


def io_paths_in_both(p_dict1: dict, p_dict2: dict):
    return list(set(asce_paths.keys()).intersection(set(pt_paths.keys())))


def get_simple_networks(network1: nx.DiGraph, network2: nx.DiGraph,
                        n1_paths: dict, n2_paths: dict, path_set: list):
    """
    Returns simplified versions of networks 1 and 2 that have equivalent node sets
    """
    def find_same_node_paths(path_list, other_net):
        return [[n for n in path if n in other_net] for path in path_list]

    def digraph_from_paths(path_list):
        G = nx.DiGraph()
        for path in path_list:
            G.add_edges_from(list(zip(path, path[1:])))
        return G

    n1_same_nodes_paths = list()
    n2_same_nodes_paths = list()
    for key in path_set:
        (in_node, out_node) = key
        n1_paths_list = n1_paths[key]
        n2_paths_list = n2_paths[key]

        n1_same_nodes_paths.extend(find_same_node_paths(n1_paths_list, network2))
        n2_same_nodes_paths.extend(find_same_node_paths(n2_paths_list, network1))

    simple_n1 = digraph_from_paths(n1_same_nodes_paths)
    simple_n2 = digraph_from_paths(n2_same_nodes_paths)
    return simple_n1, simple_n2


if __name__ == "__main__":
    pa_graph_example_dir = data_dir/"program_analysis"/"pa_graph_examples"
    asce = nx_graph_from_dotfile(str(pa_graph_example_dir/"asce-graph.dot"))
    priestley_taylor = nx_graph_from_dotfile(str(pa_graph_example_dir/"priestley-taylor-graph.dot"))

    draw_graph(asce, "asce-graph.pdf")
    draw_graph(priestley_taylor, "priestley-taylor.pdf")

    asce_inputs = get_input_nodes(asce)
    asce_outputs = get_output_nodes(asce)
    asce_paths = get_io_paths(asce, asce_inputs, asce_outputs)
    print(asce_paths)

    pt = priestley_taylor
    pt_inputs = get_input_nodes(pt)
    pt_outputs = get_output_nodes(pt)
    pt_paths = get_io_paths(pt, pt_inputs, pt_outputs)

    found_in_both = io_paths_in_both(asce_paths, pt_paths)
    simple_asce, simple_pt = get_simple_networks(asce, pt, asce_paths, pt_paths, found_in_both)
    draw_graph(simple_asce, "simple-asce.pdf")
    draw_graph(simple_pt, "simple-pt.pdf")<|MERGE_RESOLUTION|>--- conflicted
+++ resolved
@@ -22,30 +22,18 @@
     A.draw(filename, prog="dot")
 
 
-<<<<<<< HEAD
-def get_input_nodes(network: nx.DiGraph):
+def get_input_nodes(network: nx.DiGraph) -> List[str]:
     """ Get all input nodes from a network. """
     return [node for node, degree in network.in_degree() if degree == 0]
 
 
-def get_output_nodes(network: nx.DiGraph):
+def get_output_nodes(network: nx.DiGraph) -> List[str]:
     """ Get all output nodes from a network. """
     return [node for node, degree in network.out_degree() if degree == 0]
 
 
-def get_io_paths(network: nx.DiGraph, input_nodes: list, output_nodes: list):
+def get_io_paths(network: nx.DiGraph, input_nodes: List[str], output_nodes: List[str]) -> dict:
     """ Returns a dict of all paths for each input/output node pair. """
-=======
-def get_input_nodes(network: nx.DiGraph) -> List[str]:
-    return [node for node, degree in network.in_degree() if degree == 0]
-
-
-def get_output_nodes(network: nx.DiGraph) -> List[str]:
-    return [node for node, degree in network.out_degree() if degree == 0]
-
-
-def get_io_paths(network: nx.DiGraph, input_nodes: List[str], output_nodes: List[str]) -> Dict:
->>>>>>> 7cc84ac1
     results = dict()
     for in_node in input_nodes:
         for out_node in output_nodes:
@@ -54,7 +42,7 @@
     return results
 
 
-def io_paths_in_both(p_dict1: dict, p_dict2: dict):
+def io_paths_in_both(p_dict1: dict, p_dict2: dict) -> List[str]:
     return list(set(asce_paths.keys()).intersection(set(pt_paths.keys())))
 
 
